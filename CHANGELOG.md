--- conflicted
+++ resolved
@@ -1,12 +1,9 @@
 # Changelog
 
-<<<<<<< HEAD
-=======
 ## v1.0.2
 
 - More doc in readme
 
->>>>>>> d3e81d90
 ## v1.0.1
 
 - Update the little doc in readme
