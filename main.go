package main

import (
	"encoding/json"
	"flag"
	"html/template"
	"log"
	"math/big"
	"net/http"
	"os"
	"sort"
	"strconv"
	"time"

	"github.com/efemero/cdp-equalizer/blockchain"
	"github.com/efemero/cdp-equalizer/cdp"
	"github.com/efemero/cdp-equalizer/transaction"
	"github.com/ethereum/go-ethereum/core/types"
	"github.com/pkg/errors"
	goji "goji.io"
	"goji.io/pat"
	"goji.io/pattern"
)

const cdpTmpl = `<!doctype html>
<html>
<head>
<meta charset="utf-8" />
<title>CDP {{.Current.ID}} ({{.Current.Ratio}})</title>
</head>
<body class="activity-stream">
<h1>Status of CDP {{.Current.ID}}<h1>
<h2>Price: {{.Current.Price}} Net: {{.Current.EthNet}}Ξ ({{.Current.DaiNet}}DAI)</h2>
<<<<<<< HEAD
<h2>Collateralization: {{.Current.Ratio}}</h2>
=======
<h2>Ratio: {{.Current.Ratio}}</h2>
>>>>>>> 082bda69
  <ul>
    <h2>Key prices</h2>
{{range .KeyPrices}}
<li>Price: {{.Price}} Net: {{.EthNet}}Ξ ({{.DaiNet}}DAI)</li>
{{end}}
  </ul>
  <ul style="float: left; border: 2px solid green;">
    <h2>UP</h2>
{{range .Up}}
<li>Price: {{.Price}} Net: {{.EthNet}}Ξ ({{.DaiNet}}DAI)</li>
{{end}}
  </ul>
  <ul style="float: left; border: 2px solid red;">
    <h2>DOWN</h2>
{{range .Down}}
<li>Price: {{.Price}} Net: {{.EthNet}}Ξ ({{.DaiNet}}DAI)</li>
{{end}}
  </ul>
  </body>
</html>`

var (
	maxLimit     *big.Float
	minLimit     *big.Float
	target       *big.Float
	templatesDir string

	client    *blockchain.Client
	mycdp     *cdp.CDP
	ethPrice  *big.Float
	pethRatio *big.Float
	cdpID     int64
	keyPrices = []float64{10, 50, 100, 150, 200, 300, 400, 500, 750, 1000, 1500, 2000}
)

type statuses struct {
	Current   *cdp.Status
	KeyPrices []*cdp.Status
	Up        []*cdp.Status
	Down      []*cdp.Status
}

func main() {
	log.SetOutput(os.Stdout)

	var err error
	node := os.Getenv("ETHNODE")
	privateKey := os.Getenv("CDPPK")
	cdpID, err = strconv.ParseInt(os.Getenv("CDPID"), 10, 0)
	if err != nil {
		log.Fatal("define an environment variable `CDPID` with your CDP ID, err: ", err)
	}
	proxyAddress := os.Getenv("PROXY")
	if proxyAddress == "" {
		log.Fatal("define an environment variable `PROXY` with your dp-proxy address")
	}

	client, err = blockchain.NewClient(node, privateKey, cdpID, proxyAddress)
	if err != nil {
		log.Fatalf("error while creating client,  error: %v", err)
	}

	client.ApproveDai()
	client.ApproveMkr()

	_, mycdp, pethRatio, ethPrice, err = getBase(client)
	if err != nil {
		log.Fatalf("error while getting base informations, error: %v", err)
	}
	go watchCDP(client)

	launchServer()
}

func launchServer() {
	mux := goji.NewMux()

	jsonMux := goji.SubMux()
	cdpMux := goji.SubMux()

	// HTML
	mux.Handle(pat.New("/cdp/*"), cdpMux)
	cdpMux.HandleFunc(pat.Get("/"), showCDP)
	cdpMux.HandleFunc(pat.Get("/:cdpID"), showCDP)

	// JSON
	cdpMux.Handle(pat.New("/json/*"), jsonMux)
	jsonMux.HandleFunc(pat.Get("/"), cdpJSON)
	jsonMux.HandleFunc(pat.Get("/:cdpID"), cdpJSON)
	http.ListenAndServe("localhost:8000", mux)
}

func showCDP(w http.ResponseWriter, r *http.Request) {
	cdps := getStatuses(w, r)

	t, err := template.New("cdp").Parse(cdpTmpl)
	if err != nil {
		panic(err)
	}
	err = t.Execute(w, cdps)
	if err != nil {
		panic(err)
	}

	w.Header().Set("Content-Type", "text/html; charset=UTF-8")
}

func cdpJSON(w http.ResponseWriter, r *http.Request) {
	cdps := getStatuses(w, r)
	js, err := json.Marshal(cdps)
	if err != nil {
		http.Error(w, err.Error(), http.StatusInternalServerError)
		return
	}

	w.Header().Set("Content-Type", "application/json")
	w.Write(js)
}

func getStatuses(w http.ResponseWriter, r *http.Request) *statuses {
	var (
		currentCDP               *cdp.CDP
		nextPrice, previousPrice *big.Float
	)
	value := ""
	if r != nil && r.Context().Value(pattern.Variable("cdpID")) != nil {
		value = pat.Param(r, "cdpID")
	}
	if value == "" || value == strconv.Itoa(int(mycdp.ID)) {
		currentCDP = mycdp
	} else {
		cdpID, err := strconv.ParseInt(value, 10, 64)
		if err != nil {
			http.Error(w, err.Error(), http.StatusBadRequest)
			return nil
		}
		currentCDP, err = client.GetCDP(cdpID)
		if err != nil {
			http.Error(w, err.Error(), http.StatusInternalServerError)
			return nil
		}
	}

	cdps := statuses{}

	status, err := currentCDP.GetStatus(ethPrice, pethRatio, target)
	if err != nil {
		http.Error(w, err.Error(), http.StatusInternalServerError)
		return nil
	}
	cdps.Current = status

	// Up
	currentPrice := new(big.Float).Copy(ethPrice)
	nextCDP := &cdp.CDP{
		ID:      currentCDP.ID,
		BytesID: currentCDP.BytesID,
		DaiDebt: currentCDP.DaiDebt,
		PethCol: currentCDP.PethCol,
		EthCol:  currentCDP.EthCol,
	}
	cdps.Up = []*cdp.Status{}

	for currentPrice.Cmp(big.NewFloat(2000.0)) < 0 {
		previousPrice, currentPrice = nextCDP.GetChangePrices(currentPrice, minLimit, maxLimit, pethRatio)
		nextCDP, err = nextCDP.EqualizeCDP(currentPrice, target, pethRatio)
		if err != nil {
			http.Error(w, err.Error(), http.StatusInternalServerError)
			return nil
		}
		nextStatus, err := nextCDP.GetStatus(currentPrice, pethRatio, target)
		if err != nil {
			http.Error(w, err.Error(), http.StatusInternalServerError)
			return nil
		}
		cdps.Up = append(cdps.Up, nextStatus)
	LoopKPUp:
		for _, kp := range keyPrices {
			// check if a keyprice is in the nextStatus
			if currentPrice.Cmp(big.NewFloat(kp)) > 0 && previousPrice.Cmp(big.NewFloat(kp)) < 0 {
				for _, status := range cdps.KeyPrices {
					if big.NewFloat(kp).Cmp((*big.Float)(status.Price)) == 0 {
						break LoopKPUp
					}
				}
				keyStatus, err := nextCDP.GetStatus(big.NewFloat(kp), pethRatio, target)
				if err != nil {
					http.Error(w, err.Error(), http.StatusInternalServerError)
					return nil
				}
				cdps.KeyPrices = append(cdps.KeyPrices, keyStatus)
				break
			}
		}
	}

	// Down
	currentPrice = new(big.Float).Copy(ethPrice)
	nextCDP = &cdp.CDP{
		ID:      currentCDP.ID,
		BytesID: currentCDP.BytesID,
		DaiDebt: currentCDP.DaiDebt,
		PethCol: currentCDP.PethCol,
		EthCol:  currentCDP.EthCol,
	}
	cdps.Down = []*cdp.Status{}
	for currentPrice.Cmp(big.NewFloat(10.0)) > 0 {
		currentPrice, nextPrice = nextCDP.GetChangePrices(currentPrice, minLimit, maxLimit, pethRatio)
		nextCDP, err = nextCDP.EqualizeCDP(currentPrice, target, pethRatio)
		if err != nil {
			http.Error(w, err.Error(), http.StatusInternalServerError)
			return nil
		}
		nextStatus, err := nextCDP.GetStatus(currentPrice, pethRatio, target)
		if err != nil {
			http.Error(w, err.Error(), http.StatusInternalServerError)
			return nil
		}
		cdps.Down = append(cdps.Down, nextStatus)
	LoopKPDown:
		for _, kp := range keyPrices {
			// check if a keyprice is in the nextStatus
			if nextPrice.Cmp(big.NewFloat(kp)) > 0 && currentPrice.Cmp(big.NewFloat(kp)) < 0 {
				for _, status := range cdps.KeyPrices {
					if big.NewFloat(kp).Cmp((*big.Float)(status.Price)) == 0 {
						break LoopKPDown
					}
				}
				keyStatus, err := nextCDP.GetStatus(big.NewFloat(kp), pethRatio, target)
				if err != nil {
					http.Error(w, err.Error(), http.StatusInternalServerError)
					return nil
				}
				cdps.KeyPrices = append(cdps.KeyPrices, keyStatus)
				break
			}
		}
	}
	sort.Slice(cdps.KeyPrices, func(i, j int) bool {
		return (*big.Float)(cdps.KeyPrices[i].Price).Cmp((*big.Float)(cdps.KeyPrices[j].Price)) < 0
	})
	return &cdps

}

// watchCDP make some requests every 15 seconds to see if the CDP must be equalized
func watchCDP(client *blockchain.Client) {
	var (
		err error
		tx  *transaction.Tx
	)
	var i = 0
	mycdp.Log(ethPrice, pethRatio, target)

	ticker := time.NewTicker(time.Second * 15)
	for range ticker.C {
		i++
		tx, mycdp, pethRatio, ethPrice, err = getBase(client)
		if err != nil {
			log.Println(err)
			continue
		}

		if i%60 == 0 {
			mycdp.Log(ethPrice, pethRatio, target)
		}

		if tx == nil {

			eth, err := client.GetEthBalance()
			if err != nil {
				log.Println(err)
				continue
			}
			if eth.Cmp(big.NewFloat(0.25)) < 0 {
				tx, err := client.FreeEth(big.NewFloat(0.3), mycdp)
				if err != nil {
					log.Println(err)
					continue
				}
				log.Println("Starting free 0.3 ETH")
				transaction.SaveTx(&transaction.Tx{Hash: tx.Hash().Hex(), Kind: transaction.FreeEth})
				continue
			}
<<<<<<< HEAD

			// TODO Check the MKR balance

			ratio := cdp.GetRatio(ethPrice, pethRatio)
=======
			ratio := mycdp.GetRatio(ethPrice, pethRatio)
>>>>>>> 082bda69

			if ratio.Cmp(minLimit) < 0 {
				mycdp.Log(ethPrice, pethRatio, target)
				tx, err := client.DoFreeEth(mycdp, ethPrice, target)
				if err != nil {
					log.Println(err)
					continue
				}
				transaction.SaveTx(tx)
			} else if ratio.Cmp(maxLimit) > 0 {
				mycdp.Log(ethPrice, pethRatio, target)
				tx, err := client.DoDrawDai(mycdp, ethPrice, pethRatio, target)
				if err != nil {
					log.Println(err)
					continue
				}
				transaction.SaveTx(tx)
				continue
			}

		} else {
			receipt, err := checkTransaction(client, tx, nil)
			if err != nil {
				log.Println(err)
				continue
			}
			if receipt == nil {
				// transaction not yet mined
				continue
			}
			if tx.Kind == transaction.FreeEth {
				if receipt.Status != 1 {
					log.Println("could not free ETH")
				} else {
					transaction.SaveTx(nil)
					log.Println("OK")
				}
				continue
			}
			if tx.Kind == transaction.DrawSellLock {
				if receipt.Status != 1 {
					ratio := mycdp.GetRatio(ethPrice, pethRatio)
					if ratio.Cmp(minLimit) < 0 {
						tx, err := client.DoFreeEth(mycdp, ethPrice, target)
						if err != nil {
							log.Println(err)
							continue
						}
						transaction.SaveTx(tx)
						continue
					} else if ratio.Cmp(maxLimit) > 0 {
						tx, err := client.DoDrawDai(mycdp, ethPrice, pethRatio, target)
						if err != nil {
							log.Println(err)
							continue
						}
						transaction.SaveTx(tx)
						continue
					}
					continue
				} else {
					transaction.SaveTx(nil)
					log.Println("OK")
					mycdp.Log(ethPrice, pethRatio, target)
					continue
				}
			} else if tx.Kind == transaction.FreeSellWipe {
				if receipt.Status != 1 {
					ratio := mycdp.GetRatio(ethPrice, pethRatio)
					if ratio.Cmp(minLimit) < 0 {
						tx, err := client.DoFreeEth(mycdp, ethPrice, target)
						if err != nil {
							log.Println(err)
							continue
						}
						transaction.SaveTx(tx)
						continue
					} else if ratio.Cmp(maxLimit) > 0 {
						tx, err := client.DoDrawDai(mycdp, ethPrice, pethRatio, target)
						if err != nil {
							log.Println(err)
							continue
						}
						transaction.SaveTx(tx)
						continue
					}
					continue
				} else {
					transaction.SaveTx(nil)
					log.Println("OK")
					mycdp.Log(ethPrice, pethRatio, target)
					continue
				}
			}
		}

	}
}

func getBase(client *blockchain.Client) (tx *transaction.Tx, cdp *cdp.CDP, pethRatio, ethPrice *big.Float,
	err error) {

	tx, err = transaction.GetTx()
	if err != nil {
		return nil, nil, nil, nil, errors.Wrap(err, "cannot retrieve transaction")
	}
	cdp, err = client.GetCDP(cdpID)
	if err != nil {
		return nil, nil, nil, nil, errors.Wrap(err, "cannot retrieve CDP")
	}

	pethRatio, err = client.GetPethRatio()
	if err != nil {
		return nil, nil, nil, nil, errors.Wrap(err, "cannot retrieve PETH / ETH ratio")
	}

	ethPrice, err = client.GetEthPrice()
	if err != nil {
		return nil, nil, nil, nil, errors.Wrap(err, "cannot retrieve ETH price")
	}
	return
}

func checkTransaction(client *blockchain.Client, tx *transaction.Tx, header *types.Header) (receit *types.Receipt, err error) {
	receipt, err := client.GetReceipt(tx.Hash)
	if err != nil {
		return nil, errors.Wrapf(err, "cannot retrieve transaction `%s`", tx.Hash)
	}
	/*
		var block *types.Block
		i := 0
		for i < 20 {
			block, err = client.Client.BlockByHash(context.Background(), header.Hash())
			if err == nil {
				break
			} else if err == ethereum.NotFound {
				i++
				continue
			} else {
				return nil, errors.Wrapf(err, "cannot retrieve block `%s`", header.Hash().Hex())
			}
		}
		if block.Transaction(common.HexToHash(tx.Hash)) != nil {
			return nil, errors.Wrapf(err, "Transaction `%s` found in current block, waiting 1 confirmation", tx.Hash)
		}*/
	return receipt, nil

}

func init() {
	max := flag.Float64("maxRatio", 2.15, "The maximum ratio of your CDP")
	min := flag.Float64("minRatio", 1.9, "The minimum ratio of your CDP")
	ratio := flag.Float64("targetRatio", 2.0, "The target ratio of your CDP")
	templates := flag.String("templatesDir", "/opt/cdp-equalizer/templates", "The base directory of the templates")
	flag.Parse()
	maxLimit = big.NewFloat(*max)
	minLimit = big.NewFloat(*min)
	target = big.NewFloat(*ratio)
	templatesDir = *templates
}<|MERGE_RESOLUTION|>--- conflicted
+++ resolved
@@ -31,11 +31,7 @@
 <body class="activity-stream">
 <h1>Status of CDP {{.Current.ID}}<h1>
 <h2>Price: {{.Current.Price}} Net: {{.Current.EthNet}}Ξ ({{.Current.DaiNet}}DAI)</h2>
-<<<<<<< HEAD
-<h2>Collateralization: {{.Current.Ratio}}</h2>
-=======
 <h2>Ratio: {{.Current.Ratio}}</h2>
->>>>>>> 082bda69
   <ul>
     <h2>Key prices</h2>
 {{range .KeyPrices}}
@@ -320,14 +316,7 @@
 				transaction.SaveTx(&transaction.Tx{Hash: tx.Hash().Hex(), Kind: transaction.FreeEth})
 				continue
 			}
-<<<<<<< HEAD
-
-			// TODO Check the MKR balance
-
-			ratio := cdp.GetRatio(ethPrice, pethRatio)
-=======
 			ratio := mycdp.GetRatio(ethPrice, pethRatio)
->>>>>>> 082bda69
 
 			if ratio.Cmp(minLimit) < 0 {
 				mycdp.Log(ethPrice, pethRatio, target)
