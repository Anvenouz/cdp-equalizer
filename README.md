# cdp-equalizer
Keep your MakerDAO CDP in a certain collateralization ratio range.

## Install and run

Assuming a linux server with systemd:

- `scp config/cdp-equalizer.service $SERVER:/etc/systemd/system`

On the server, as root:

- `mkdir /opt/cdp-equalizer`
- `touch /opt/cdp-equalizer/env.conf`
- `chmod 600 /opt/cdp-equalizer/env.conf`
<<<<<<< HEAD
- insert your environment vars `CDPIP` and `CDPPK` in `/opt/cdp-equalizer/env.conf`
- be sure that your CDP is manageable in <https://cdp.makerdao.com/>. Migrate it if needed.
=======
- insert your environment vars `CDPID` and `CDPPK` in `/opt/cdp-equalizer/env.conf`
- be sure that your CDP is manageable in <https://cdp.makerdao.com/>. Migrate it if needed.
- be sure that you have activated unlocked DAI and MKR in <https://cdp.makerdao.com/>.
>>>>>>> 7e0ac6f8
- insert your environment var `PROXY` in `/opt/cdp-equalizer/env.conf`. This is the address of the proxy contract to wich your CDP belong.

Then:

- `scp cdp-equalizer $SERVER:/opt/cdp-equalizer` <- this is the compiled binary for linux64

And finally on the server:

- `systemctl enable cdp-equalizer`
- `systemctl start cdp-equalizer`
- `crontab -e`
<<<<<<< HEAD
- add `10 * * * * systemctl restart cdp-equalizer` (due to a bug, it's better to restart it every hour)
=======
- add `10 * * * * systemctl restart cdp-equalizer` (this is no more needed, but it can be useful in case of crash)
>>>>>>> 7e0ac6f8
<|MERGE_RESOLUTION|>--- conflicted
+++ resolved
@@ -12,14 +12,9 @@
 - `mkdir /opt/cdp-equalizer`
 - `touch /opt/cdp-equalizer/env.conf`
 - `chmod 600 /opt/cdp-equalizer/env.conf`
-<<<<<<< HEAD
-- insert your environment vars `CDPIP` and `CDPPK` in `/opt/cdp-equalizer/env.conf`
-- be sure that your CDP is manageable in <https://cdp.makerdao.com/>. Migrate it if needed.
-=======
 - insert your environment vars `CDPID` and `CDPPK` in `/opt/cdp-equalizer/env.conf`
 - be sure that your CDP is manageable in <https://cdp.makerdao.com/>. Migrate it if needed.
 - be sure that you have activated unlocked DAI and MKR in <https://cdp.makerdao.com/>.
->>>>>>> 7e0ac6f8
 - insert your environment var `PROXY` in `/opt/cdp-equalizer/env.conf`. This is the address of the proxy contract to wich your CDP belong.
 
 Then:
@@ -31,8 +26,4 @@
 - `systemctl enable cdp-equalizer`
 - `systemctl start cdp-equalizer`
 - `crontab -e`
-<<<<<<< HEAD
-- add `10 * * * * systemctl restart cdp-equalizer` (due to a bug, it's better to restart it every hour)
-=======
 - add `10 * * * * systemctl restart cdp-equalizer` (this is no more needed, but it can be useful in case of crash)
->>>>>>> 7e0ac6f8
